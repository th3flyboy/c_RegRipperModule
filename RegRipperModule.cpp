--- conflicted
+++ resolved
@@ -1,525 +1,519 @@
-/*
- * The Sleuth Kit
- *
- * Contact: Brian Carrier [carrier <at> sleuthkit [dot] org]
- * Copyright (c) 2010-2012 Basis Technology Corporation. All Rights
- * reserved.
- *
- * This software is distributed under the Common Public License 1.0
- */
-
-/**
- * \file RegRipperModule.cpp
- * Contains the implementation for the reg ripper reporting module.
- * This module runs the RegRipper executable against the common set of
- * Windows registry files (i.e., NTUSER, SYSTEM, SAM and SOFTWARE).
- */
-
-// System includes
-#include <string>
-#include <sstream>
-#include <memory>
-
-// Framework includes
-#include "TskModuleDev.h"
-
-// Poco includes
-#include "Poco/String.h"
-#include "Poco/StringTokenizer.h"
-#include "Poco/File.h"
-#include "Poco/Process.h"
-#include "Poco/PipeStream.h"
-#include "Poco/FileStream.h"
-#include "Poco/StreamCopier.h"
-#include "Poco/Path.h"
-#include "Poco/RegularExpression.h"
-
-namespace
-{
-	const char *MODULE_NAME = "RegRipper";
-	const char *MODULE_DESCRIPTION = "Runs the RegRipper executable against the common set of Windows registry files (i.e., NTUSER, SYSTEM, SAM and SOFTWARE)";
-	const char *MODULE_VERSION = "1.0.2";
-
-	static Poco::Path outPath;
-	static std::string ripExePath;
-	static std::string pluginPath;
-
-	enum RegType
-	{
-		NTUSER,
-		SYSTEM,
-		SAM,
-		SOFTWARE,
-		ALL
-	};
-
-	/**
-	 * Parse RegRipper output from a specific output file for matches on the valueName. The 
-	 * function will return all lines in the file that match the valueName followed by one 
-	 * of the potential RegRipper separators. This may not always find all lines if a plugin
-	 * writer uses a new separator.
-	 * @param regRipperFileName The full path to a regRipper output file.
-	 * @param valueName The name of the value to search for. Will support regex matches that
-	 * come before a separator.
-	 * @return A vector of matching lines from the file.
-	*/
-	static std::vector<std::string> getRegRipperValues(const std::string& regRipperFileName, const std::string& valueName)
-	{
-		Poco::FileInputStream inStream(regRipperFileName);
-		std::vector<std::string> results;
-
-		std::string line;
-
-		std::stringstream pattern;
-		pattern << valueName << "[\\s\\->=:]+";
-
-		Poco::RegularExpression regex(pattern.str(), 0, true);
-		Poco::RegularExpression::Match match;
-
-		while (std::getline(inStream, line))
-		{
-			int nummatches = regex.match(line, match, 0);
-			if (nummatches > 0)
-			{
-				results.push_back(line.substr(match.offset + match.length, line.size()));
-			}
-		}
-
-		inStream.close();
-		return results;
-	}
-
-	/**
-	 * Processes the RegRipper output from a SOFTWARE hive and creates blackboard
-	 * entries for operating system details.
-	 * @param pFile A pointer to the SOFTWARE file object.
-	 * @param fileName The name of the RegRipper output file for the SOFTWARE hive.
-	 */
-	static void getSoftwareInfo(TskFile * pFile, const std::string& fileName)
-	{
-		std::vector<std::string> names = getRegRipperValues(fileName, "ProductName");
-
-		TskBlackboardArtifact osart = pFile->createArtifact(TSK_OS_INFO);
-		for(size_t i = 0; i < names.size(); i++)
-		{
-            TskBlackboardAttribute attr(TSK_NAME, MODULE_NAME, "", names[i]);
-            osart.addAttribute(attr);
-		}
-
-		vector<std::string> versions = getRegRipperValues(fileName, "CSDVersion");
-<<<<<<< HEAD
-		for(size_t i = 0; i < versions.size(); i++)
-        {
-            TskBlackboardAttribute attr(TSK_VERSION, MODULE_NAME, "", versions[i]);
-			osart.addAttribute(attr);
-=======
-		for (int i = 0; i < versions.size(); i++)
-		{
-			osart.addAttribute(TskBlackboardAttribute(TSK_VERSION, MODULE_NAME, "", versions[i]));
->>>>>>> 207c9bc1
-		}
-	}
-
-	/**
-	 * Processes the RegRipper output from a SYSTEM hive and creates blackboard
-	 * entries for operating system details.
-	 * @param pFile A pointer to the SYSTEM file object.
-	 * @param fileName The name of the RegRipper output file for the SYSTEM hive.
-	 */
-	static void getSystemInfo(TskFile * pFile, const std::string& fileName)
-	{
-		std::vector<std::string> names = getRegRipperValues(fileName, "ProcessorArchitecture");
-		TskBlackboardArtifact osart = pFile->createArtifact(TSK_OS_INFO);
-		for(size_t i = 0; i < names.size(); i++)
-		{
-            if (names[i].compare("AMD64") == 0) 
-            {
-                TskBlackboardAttribute attr(TSK_PROCESSOR_ARCHITECTURE, MODULE_NAME, "", "x86-64");
-                osart.addAttribute(attr);
-            }
-			else
-            {
-                TskBlackboardAttribute attr(TSK_PROCESSOR_ARCHITECTURE, MODULE_NAME, "", names[i]);
-				osart.addAttribute(attr);
-            }
-		}
-	}
-	
-	static TskModule::Status runRegRipper(RegType type)
-	{
-		std::string funcName(MODULE_NAME + std::string("::runRegRipper"));
-		std::string condition("WHERE files.dir_type = 5 AND UPPER(files.name) = '");
-		std::string fileName;
-		Poco::Path pluginFile;
-
-		switch (type)
-		{
-		case NTUSER:
-			fileName = "NTUSER.DAT";
-
-			// Search for the "ntuser-all" or "ntuser" plugin wrappers
-			if (!Poco::Path::find(pluginPath, "ntuser-all", pluginFile) &&
-				!Poco::Path::find(pluginPath, "ntuser", pluginFile))
-			{
-				LOGERROR(funcName + "Failed to find either ntuser-all or ntuser");
-				return TskModule::FAIL;
-			}
-
-			break;
-		case SYSTEM:
-			fileName = "SYSTEM";
-
-			// Search for the "system-all" or "system" plugin wrappers
-			if (!Poco::Path::find(pluginPath, "system-all", pluginFile) &&
-				!Poco::Path::find(pluginPath, "system", pluginFile))
-			{
-				LOGERROR(funcName + "Failed to find either system-all or system");
-				return TskModule::FAIL;
-			}
-
-			break;
-		case SOFTWARE:
-			fileName = "SOFTWARE";
-
-			// Search for the "software-all" or "software" plugin wrappers
-			if (!Poco::Path::find(pluginPath, "software-all", pluginFile) &&
-				!Poco::Path::find(pluginPath, "software", pluginFile))
-			{
-				LOGERROR(funcName + "Failed to find either software-all or software");
-				return TskModule::FAIL;
-			}
-
-			break;
-		case SAM:
-			fileName = "SAM";
-
-			// Search for the "sam-all" or "sam" plugin wrappers
-			if (!Poco::Path::find(pluginPath, "sam-all", pluginFile) &&
-				!Poco::Path::find(pluginPath, "sam", pluginFile))
-			{
-				LOGERROR(funcName + "Failed to find either sam-all or sam");
-				return TskModule::FAIL;
-			}
-
-			break;
-		default:
-			std::stringstream msg;
-			msg << funcName << " - Unknown type: " << type;
-			LOGERROR(msg.str());
-			return TskModule::FAIL;
-		}
-
-		condition.append(fileName);
-		condition.append("'");
-
-		try 
-		{
-			// Get the file ids matching our condition
-			TskImgDB& imgDB = TskServices::Instance().getImgDB();
-			std::vector<uint64_t> fileIds = imgDB.getFileIds(condition);
-
-			TskFileManager& fileManager = TskServices::Instance().getFileManager();
-
-			// Iterate over the files running RegRipper on each one.
-			for (std::vector<uint64_t>::iterator it = fileIds.begin(); it != fileIds.end(); it++)
-			{
-				// Create a file object for the id
-				std::auto_ptr<TskFile> pFile(fileManager.getFile(*it));
-
-				// Skip empty files
-				if (pFile->getSize() == 0)
-					continue;
-
-				// Save the file content so that we can run RegRipper against it
-				fileManager.saveFile(pFile.get());
-
-				Poco::Process::Args cmdArgs;
-				cmdArgs.push_back("-f");
-				cmdArgs.push_back(pluginFile.getFileName());
-
-				cmdArgs.push_back("-r");
-				cmdArgs.push_back(pFile->getPath());
-
-				// Create the output file if it does not exist.
-				Poco::Path outFilePath = outPath;
-				std::stringstream fileName;
-				fileName << pFile->getName() << "_" << pFile->getHash(TskImgDB::MD5) << "_" << pFile->getId() << ".txt";
-				outFilePath.setFileName(fileName.str());
-
-				Poco::File outFile(outFilePath);
-
-				if (!outFile.exists())
-				{
-					outFile.createFile();
-				}
-
-				std::stringstream msg;
-				msg << funcName << " - Analyzing hive " << pFile->getPath() << " to " << outFile.path();
-				LOGINFO(msg.str());
-
-				Poco::Pipe outPipe;
-				Poco::Pipe errPipe;
-
-				// Launch RegRipper
-				Poco::ProcessHandle handle = Poco::Process::launch(ripExePath, cmdArgs, NULL, &outPipe, &outPipe);
-
-				// Copy output from Pipe to the output file.
-				Poco::PipeInputStream istr(outPipe);
-				Poco::FileOutputStream ostr(outFile.path());
-
-				while (istr)
-				{
-					Poco::StreamCopier::copyStream(istr, ostr);
-				}
-
-				ostr.close();
-
-				// The process should be finished. Check its exit code.
-				int exitCode = Poco::Process::wait(handle);
-
-				// If RegRipper fails on a particular file, we log a warning and continue.
-				if (exitCode != 0)
-				{
-					std::stringstream msg;
-					msg << funcName << " - RegRipper failed on file: " << pFile->getName();
-					LOGWARN(msg.str());            
-				}
-				else
-				{
-					if (type == SOFTWARE)
-					{
-						getSoftwareInfo(pFile.get(), outFilePath.toString());
-					}
-					else if (type == SYSTEM)
-					{
-						getSystemInfo(pFile.get(), outFilePath.toString());
-					}
-				}
-			}
-		}
-		catch (std::exception& ex)
-		{
-			std::stringstream msg;
-			msg << funcName << " - Error: " << ex.what();
-			LOGERROR(msg.str());
-			return TskModule::FAIL;
-		}
-
-		return TskModule::OK;
-	}
-}
-
-extern "C" 
-{
-    /**
-     * Module identification function. 
-     *
-     * @return The name of the module.
-     */
-    TSK_MODULE_EXPORT const char *name()
-    {
-        return MODULE_NAME;
-    }
-
-    /**
-     * Module identification function. 
-     *
-     * @return A description of the module.
-     */
-    TSK_MODULE_EXPORT const char *description()
-    {
-        return MODULE_DESCRIPTION;
-    }
-
-    /**
-     * Module identification function. 
-     *
-     * @return The version of the module.
-     */
-    TSK_MODULE_EXPORT const char *version()
-    {
-        return MODULE_VERSION;
-    }
-
-    /**
-     * Module initialization function. Receives a string of intialization arguments, 
-     * typically read by the caller from a pipeline configuration file. 
-     * Returns TskModule::OK or TskModule::FAIL. Returning TskModule::FAIL indicates 
-     * the module is not in an operational state.  
-     *
-     * @param args An optional semicolon separated list of arguments:
-     *      -e Path to the RegRipper executable
-     *      -o Directory in which to place RegRipper output
-     * @return TskModule::OK if initialization succeeded, otherwise TskModule::FAIL.
-     */
-    TskModule::Status TSK_MODULE_EXPORT initialize(const char* arguments)
-    {
-		std::string funcName(MODULE_NAME + std::string("::initialize"));
-        std::string args(arguments);
-		std::string outPathArg;
-
-        // Split the incoming arguments
-        Poco::StringTokenizer tokenizer(args, ";");
-
-        std::vector<std::string> vectorArgs(tokenizer.begin(), tokenizer.end());
-        std::vector<std::string>::const_iterator it;
-
-        for (it = vectorArgs.begin(); it < vectorArgs.end(); it++)
-        {
-            if ((*it).find("-e") == 0)
-            {
-                ripExePath = (*it).substr(3);
-                if (ripExePath.empty())
-                {
-                    LOGERROR(funcName + " - missing argument to -e option.");
-                    return TskModule::FAIL;
-                }
-                
-            }
-            else if ((*it).find("-o") == 0)
-            {
-                outPathArg = (*it).substr(3);
-                if (outPathArg.empty())
-                {
-                    LOGERROR(funcName + " - missing argument to -o option.");
-                    return TskModule::FAIL;
-                }
-            }
-        }
-        
-        if (ripExePath.empty())
-        {
-            ripExePath = GetSystemProperty(TskSystemProperties::PROG_DIR);
-            ripExePath.append(".\\RegRipper\\rip.exe");
-        }
-
-        // strip off quotes if they were passed in via XML
-        if (ripExePath[0] == '"')
-            ripExePath.erase(0, 1);
-        if (ripExePath[ripExePath.size()-1] == '"')
-            ripExePath.erase(ripExePath.size()-1, 1);
-
-        std::stringstream msg;
-        msg << funcName << " - Using exec: " << ripExePath.c_str();
-        LOGINFO(msg.str());
-
-        if (outPathArg.empty())
-        {
-            outPathArg = GetSystemProperty(TskSystemProperties::MODULE_OUT_DIR);
-
-            if (outPathArg.empty())
-            {
-                LOGERROR(funcName + " - Empty output path.");
-                return TskModule::FAIL;
-            }
-        }
-
-        try
-        {
-            // Confirm that the RegRipper executable exists in the given path
-            Poco::File ripExe(ripExePath);
-
-            if (!ripExe.exists() || !ripExe.canExecute())
-            {
-                std::stringstream msg;
-                msg << funcName << " - " << ripExePath.c_str()
-                    << " does not exist or is not executable.";
-                LOGERROR(msg.str());
-                return TskModule::FAIL;
-            }
-
-			pluginPath = Poco::Path(ripExePath).parent().toString();
-			pluginPath.append("plugins");
-        }
-        catch(std::exception& ex)
-        {
-            std::stringstream msg;
-            msg << funcName << " - rip.exe location - Unexpected error: "
-                << ex.what();
-            LOGERROR(msg.str());
-            return TskModule::FAIL;
-        }
-
-		// Create an output folder to store results
-		outPath = Poco::Path::forDirectory(outPathArg);
-		outPath.pushDirectory("RegRipper");
-		outPath.pushDirectory("RegRipperOutput");
-
-		LOGINFO(funcName + " - Using output: " + outPath.toString());
-
-		try {
-            Poco::File outDir(outPath);
-
-			outDir.createDirectories();
-        }
-        catch(std::exception& ex)
-        {
-            std::stringstream msg;
-            msg << funcName << " - output location - Unexpected error: " << ex.what();
-            LOGERROR(msg.str());
-            return TskModule::FAIL;
-        }
-        
-        return TskModule::OK;
-    }
-
-    /**
-     * Module execution function. Returns TskModule::OK, TskModule::FAIL, or TskModule::STOP. 
-     * Returning TskModule::FAIL indicates error performing its job. Returning TskModule::STOP
-     * is a request to terminate execution of the reporting pipeline.
-     *
-     * @returns TskModule::OK on success, TskModule::FAIL on error, or TskModule::STOP.
-     */
-    TskModule::Status TSK_MODULE_EXPORT report()
-    {
-		std::string funcName(MODULE_NAME + std::string("report"));
-
-        try
-        {
-            if (runRegRipper(NTUSER) != TskModule::OK)
-                return TskModule::FAIL;
-            if (runRegRipper(SYSTEM) != TskModule::OK)
-                return TskModule::FAIL;
-            if (runRegRipper(SAM) != TskModule::OK)
-                return TskModule::FAIL;
-            if (runRegRipper(SOFTWARE) != TskModule::OK)
-                return TskModule::FAIL;
-        }
-        catch (TskException& tskEx)
-        {
-            std::stringstream msg;
-            msg << funcName << " - Caught framework exception: " << tskEx.what();
-            LOGERROR(msg.str());
-            return TskModule::FAIL;
-        }
-        catch (std::exception& ex)
-        {
-            std::stringstream msg;
-            msg << funcName << " - Caught exception: " << ex.what();
-            LOGERROR(msg.str());
-            return TskModule::FAIL;
-        }
-
-        return TskModule::OK;
-    }
-
-    /**
-     * Module cleanup function. Deletes output directory if it is empty.
-     *
-     * @returns TskModule::OK on success and TskModule::FAIL on error.
-     */
-    TskModule::Status TSK_MODULE_EXPORT finalize()
-    {
-        // Delete output directory if it contains no files.
-        std::vector<std::string> fileList;
-        Poco::File outDir(outPath);
-        outDir.list(fileList);
-
-        if (fileList.empty())
-		{
-			Poco::File(outPath.parent()).remove(true);
-        }
-
-        return TskModule::OK;
-    }
-}
+/*
+ * The Sleuth Kit
+ *
+ * Contact: Brian Carrier [carrier <at> sleuthkit [dot] org]
+ * Copyright (c) 2010-2012 Basis Technology Corporation. All Rights
+ * reserved.
+ *
+ * This software is distributed under the Common Public License 1.0
+ */
+
+/**
+ * \file RegRipperModule.cpp
+ * Contains the implementation for the reg ripper reporting module.
+ * This module runs the RegRipper executable against the common set of
+ * Windows registry files (i.e., NTUSER, SYSTEM, SAM and SOFTWARE).
+ */
+
+// System includes
+#include <string>
+#include <sstream>
+#include <memory>
+
+// Framework includes
+#include "TskModuleDev.h"
+
+// Poco includes
+#include "Poco/String.h"
+#include "Poco/StringTokenizer.h"
+#include "Poco/File.h"
+#include "Poco/Process.h"
+#include "Poco/PipeStream.h"
+#include "Poco/FileStream.h"
+#include "Poco/StreamCopier.h"
+#include "Poco/Path.h"
+#include "Poco/RegularExpression.h"
+
+namespace
+{
+	const char *MODULE_NAME = "RegRipper";
+	const char *MODULE_DESCRIPTION = "Runs the RegRipper executable against the common set of Windows registry files (i.e., NTUSER, SYSTEM, SAM and SOFTWARE)";
+	const char *MODULE_VERSION = "1.0.2";
+
+	static Poco::Path outPath;
+	static std::string ripExePath;
+	static std::string pluginPath;
+
+	enum RegType
+	{
+		NTUSER,
+		SYSTEM,
+		SAM,
+		SOFTWARE,
+		ALL
+	};
+
+	/**
+	 * Parse RegRipper output from a specific output file for matches on the valueName. The 
+	 * function will return all lines in the file that match the valueName followed by one 
+	 * of the potential RegRipper separators. This may not always find all lines if a plugin
+	 * writer uses a new separator.
+	 * @param regRipperFileName The full path to a regRipper output file.
+	 * @param valueName The name of the value to search for. Will support regex matches that
+	 * come before a separator.
+	 * @return A vector of matching lines from the file.
+	*/
+	static std::vector<std::string> getRegRipperValues(const std::string& regRipperFileName, const std::string& valueName)
+	{
+		Poco::FileInputStream inStream(regRipperFileName);
+		std::vector<std::string> results;
+
+		std::string line;
+
+		std::stringstream pattern;
+		pattern << valueName << "[\\s\\->=:]+";
+
+		Poco::RegularExpression regex(pattern.str(), 0, true);
+		Poco::RegularExpression::Match match;
+
+		while (std::getline(inStream, line))
+		{
+			int nummatches = regex.match(line, match, 0);
+			if (nummatches > 0)
+			{
+				results.push_back(line.substr(match.offset + match.length, line.size()));
+			}
+		}
+
+		inStream.close();
+		return results;
+	}
+
+	/**
+	 * Processes the RegRipper output from a SOFTWARE hive and creates blackboard
+	 * entries for operating system details.
+	 * @param pFile A pointer to the SOFTWARE file object.
+	 * @param fileName The name of the RegRipper output file for the SOFTWARE hive.
+	 */
+	static void getSoftwareInfo(TskFile * pFile, const std::string& fileName)
+	{
+		std::vector<std::string> names = getRegRipperValues(fileName, "ProductName");
+
+		TskBlackboardArtifact osart = pFile->createArtifact(TSK_OS_INFO);
+		for (size_t i = 0; i < names.size(); i++)
+		{
+            TskBlackboardAttribute attr(TSK_NAME, MODULE_NAME, "", names[i]);
+            osart.addAttribute(attr);
+		}
+
+		vector<std::string> versions = getRegRipperValues(fileName, "CSDVersion");
+		for (size_t i = 0; i < versions.size(); i++)
+        {
+            TskBlackboardAttribute attr(TSK_VERSION, MODULE_NAME, "", versions[i]);
+			osart.addAttribute(attr);
+		}
+	}
+
+	/**
+	 * Processes the RegRipper output from a SYSTEM hive and creates blackboard
+	 * entries for operating system details.
+	 * @param pFile A pointer to the SYSTEM file object.
+	 * @param fileName The name of the RegRipper output file for the SYSTEM hive.
+	 */
+	static void getSystemInfo(TskFile * pFile, const std::string& fileName)
+	{
+		std::vector<std::string> names = getRegRipperValues(fileName, "ProcessorArchitecture");
+		TskBlackboardArtifact osart = pFile->createArtifact(TSK_OS_INFO);
+		for (size_t i = 0; i < names.size(); i++)
+		{
+            if (names[i].compare("AMD64") == 0) 
+            {
+                TskBlackboardAttribute attr(TSK_PROCESSOR_ARCHITECTURE, MODULE_NAME, "", "x86-64");
+                osart.addAttribute(attr);
+            }
+			else
+            {
+                TskBlackboardAttribute attr(TSK_PROCESSOR_ARCHITECTURE, MODULE_NAME, "", names[i]);
+				osart.addAttribute(attr);
+            }
+		}
+	}
+	
+	static TskModule::Status runRegRipper(RegType type)
+	{
+		std::string funcName(MODULE_NAME + std::string("::runRegRipper"));
+		std::string condition("WHERE files.dir_type = 5 AND UPPER(files.name) = '");
+		std::string fileName;
+		Poco::Path pluginFile;
+
+		switch (type)
+		{
+		case NTUSER:
+			fileName = "NTUSER.DAT";
+
+			// Search for the "ntuser-all" or "ntuser" plugin wrappers
+			if (!Poco::Path::find(pluginPath, "ntuser-all", pluginFile) &&
+				!Poco::Path::find(pluginPath, "ntuser", pluginFile))
+			{
+				LOGERROR(funcName + "Failed to find either ntuser-all or ntuser");
+				return TskModule::FAIL;
+			}
+
+			break;
+		case SYSTEM:
+			fileName = "SYSTEM";
+
+			// Search for the "system-all" or "system" plugin wrappers
+			if (!Poco::Path::find(pluginPath, "system-all", pluginFile) &&
+				!Poco::Path::find(pluginPath, "system", pluginFile))
+			{
+				LOGERROR(funcName + "Failed to find either system-all or system");
+				return TskModule::FAIL;
+			}
+
+			break;
+		case SOFTWARE:
+			fileName = "SOFTWARE";
+
+			// Search for the "software-all" or "software" plugin wrappers
+			if (!Poco::Path::find(pluginPath, "software-all", pluginFile) &&
+				!Poco::Path::find(pluginPath, "software", pluginFile))
+			{
+				LOGERROR(funcName + "Failed to find either software-all or software");
+				return TskModule::FAIL;
+			}
+
+			break;
+		case SAM:
+			fileName = "SAM";
+
+			// Search for the "sam-all" or "sam" plugin wrappers
+			if (!Poco::Path::find(pluginPath, "sam-all", pluginFile) &&
+				!Poco::Path::find(pluginPath, "sam", pluginFile))
+			{
+				LOGERROR(funcName + "Failed to find either sam-all or sam");
+				return TskModule::FAIL;
+			}
+
+			break;
+		default:
+			std::stringstream msg;
+			msg << funcName << " - Unknown type: " << type;
+			LOGERROR(msg.str());
+			return TskModule::FAIL;
+		}
+
+		condition.append(fileName);
+		condition.append("'");
+
+		try 
+		{
+			// Get the file ids matching our condition
+			TskImgDB& imgDB = TskServices::Instance().getImgDB();
+			std::vector<uint64_t> fileIds = imgDB.getFileIds(condition);
+
+			TskFileManager& fileManager = TskServices::Instance().getFileManager();
+
+			// Iterate over the files running RegRipper on each one.
+			for (std::vector<uint64_t>::iterator it = fileIds.begin(); it != fileIds.end(); it++)
+			{
+				// Create a file object for the id
+				std::auto_ptr<TskFile> pFile(fileManager.getFile(*it));
+
+				// Skip empty files
+				if (pFile->getSize() == 0)
+					continue;
+
+				// Save the file content so that we can run RegRipper against it
+				fileManager.saveFile(pFile.get());
+
+				Poco::Process::Args cmdArgs;
+				cmdArgs.push_back("-f");
+				cmdArgs.push_back(pluginFile.getFileName());
+
+				cmdArgs.push_back("-r");
+				cmdArgs.push_back(pFile->getPath());
+
+				// Create the output file if it does not exist.
+				Poco::Path outFilePath = outPath;
+				std::stringstream fileName;
+				fileName << pFile->getName() << "_" << pFile->getHash(TskImgDB::MD5) << "_" << pFile->getId() << ".txt";
+				outFilePath.setFileName(fileName.str());
+
+				Poco::File outFile(outFilePath);
+
+				if (!outFile.exists())
+				{
+					outFile.createFile();
+				}
+
+				std::stringstream msg;
+				msg << funcName << " - Analyzing hive " << pFile->getPath() << " to " << outFile.path();
+				LOGINFO(msg.str());
+
+				Poco::Pipe outPipe;
+				Poco::Pipe errPipe;
+
+				// Launch RegRipper
+				Poco::ProcessHandle handle = Poco::Process::launch(ripExePath, cmdArgs, NULL, &outPipe, &outPipe);
+
+				// Copy output from Pipe to the output file.
+				Poco::PipeInputStream istr(outPipe);
+				Poco::FileOutputStream ostr(outFile.path());
+
+				while (istr)
+				{
+					Poco::StreamCopier::copyStream(istr, ostr);
+				}
+
+				ostr.close();
+
+				// The process should be finished. Check its exit code.
+				int exitCode = Poco::Process::wait(handle);
+
+				// If RegRipper fails on a particular file, we log a warning and continue.
+				if (exitCode != 0)
+				{
+					std::stringstream msg;
+					msg << funcName << " - RegRipper failed on file: " << pFile->getName();
+					LOGWARN(msg.str());            
+				}
+				else
+				{
+					if (type == SOFTWARE)
+					{
+						getSoftwareInfo(pFile.get(), outFilePath.toString());
+					}
+					else if (type == SYSTEM)
+					{
+						getSystemInfo(pFile.get(), outFilePath.toString());
+					}
+				}
+			}
+		}
+		catch (std::exception& ex)
+		{
+			std::stringstream msg;
+			msg << funcName << " - Error: " << ex.what();
+			LOGERROR(msg.str());
+			return TskModule::FAIL;
+		}
+
+		return TskModule::OK;
+	}
+}
+
+extern "C" 
+{
+    /**
+     * Module identification function. 
+     *
+     * @return The name of the module.
+     */
+    TSK_MODULE_EXPORT const char *name()
+    {
+        return MODULE_NAME;
+    }
+
+    /**
+     * Module identification function. 
+     *
+     * @return A description of the module.
+     */
+    TSK_MODULE_EXPORT const char *description()
+    {
+        return MODULE_DESCRIPTION;
+    }
+
+    /**
+     * Module identification function. 
+     *
+     * @return The version of the module.
+     */
+    TSK_MODULE_EXPORT const char *version()
+    {
+        return MODULE_VERSION;
+    }
+
+    /**
+     * Module initialization function. Receives a string of intialization arguments, 
+     * typically read by the caller from a pipeline configuration file. 
+     * Returns TskModule::OK or TskModule::FAIL. Returning TskModule::FAIL indicates 
+     * the module is not in an operational state.  
+     *
+     * @param args An optional semicolon separated list of arguments:
+     *      -e Path to the RegRipper executable
+     *      -o Directory in which to place RegRipper output
+     * @return TskModule::OK if initialization succeeded, otherwise TskModule::FAIL.
+     */
+    TskModule::Status TSK_MODULE_EXPORT initialize(const char* arguments)
+    {
+		std::string funcName(MODULE_NAME + std::string("::initialize"));
+        std::string args(arguments);
+		std::string outPathArg;
+
+        // Split the incoming arguments
+        Poco::StringTokenizer tokenizer(args, ";");
+
+        std::vector<std::string> vectorArgs(tokenizer.begin(), tokenizer.end());
+        std::vector<std::string>::const_iterator it;
+
+        for (it = vectorArgs.begin(); it < vectorArgs.end(); it++)
+        {
+            if ((*it).find("-e") == 0)
+            {
+                ripExePath = (*it).substr(3);
+                if (ripExePath.empty())
+                {
+                    LOGERROR(funcName + " - missing argument to -e option.");
+                    return TskModule::FAIL;
+                }
+                
+            }
+            else if ((*it).find("-o") == 0)
+            {
+                outPathArg = (*it).substr(3);
+                if (outPathArg.empty())
+                {
+                    LOGERROR(funcName + " - missing argument to -o option.");
+                    return TskModule::FAIL;
+                }
+            }
+        }
+        
+        if (ripExePath.empty())
+        {
+            ripExePath = GetSystemProperty(TskSystemProperties::PROG_DIR);
+            ripExePath.append(".\\RegRipper\\rip.exe");
+        }
+
+        // strip off quotes if they were passed in via XML
+        if (ripExePath[0] == '"')
+            ripExePath.erase(0, 1);
+        if (ripExePath[ripExePath.size()-1] == '"')
+            ripExePath.erase(ripExePath.size()-1, 1);
+
+        std::stringstream msg;
+        msg << funcName << " - Using exec: " << ripExePath.c_str();
+        LOGINFO(msg.str());
+
+        if (outPathArg.empty())
+        {
+            outPathArg = GetSystemProperty(TskSystemProperties::MODULE_OUT_DIR);
+
+            if (outPathArg.empty())
+            {
+                LOGERROR(funcName + " - Empty output path.");
+                return TskModule::FAIL;
+            }
+        }
+
+        try
+        {
+            // Confirm that the RegRipper executable exists in the given path
+            Poco::File ripExe(ripExePath);
+
+            if (!ripExe.exists() || !ripExe.canExecute())
+            {
+                std::stringstream msg;
+                msg << funcName << " - " << ripExePath.c_str()
+                    << " does not exist or is not executable.";
+                LOGERROR(msg.str());
+                return TskModule::FAIL;
+            }
+
+			pluginPath = Poco::Path(ripExePath).parent().toString();
+			pluginPath.append("plugins");
+        }
+        catch(std::exception& ex)
+        {
+            std::stringstream msg;
+            msg << funcName << " - rip.exe location - Unexpected error: "
+                << ex.what();
+            LOGERROR(msg.str());
+            return TskModule::FAIL;
+        }
+
+		// Create an output folder to store results
+		outPath = Poco::Path::forDirectory(outPathArg);
+		outPath.pushDirectory("RegRipper");
+		outPath.pushDirectory("RegRipperOutput");
+
+		LOGINFO(funcName + " - Using output: " + outPath.toString());
+
+		try {
+            Poco::File outDir(outPath);
+
+			outDir.createDirectories();
+        }
+        catch(std::exception& ex)
+        {
+            std::stringstream msg;
+            msg << funcName << " - output location - Unexpected error: " << ex.what();
+            LOGERROR(msg.str());
+            return TskModule::FAIL;
+        }
+        
+        return TskModule::OK;
+    }
+
+    /**
+     * Module execution function. Returns TskModule::OK, TskModule::FAIL, or TskModule::STOP. 
+     * Returning TskModule::FAIL indicates error performing its job. Returning TskModule::STOP
+     * is a request to terminate execution of the reporting pipeline.
+     *
+     * @returns TskModule::OK on success, TskModule::FAIL on error, or TskModule::STOP.
+     */
+    TskModule::Status TSK_MODULE_EXPORT report()
+    {
+		std::string funcName(MODULE_NAME + std::string("report"));
+
+        try
+        {
+            if (runRegRipper(NTUSER) != TskModule::OK)
+                return TskModule::FAIL;
+            if (runRegRipper(SYSTEM) != TskModule::OK)
+                return TskModule::FAIL;
+            if (runRegRipper(SAM) != TskModule::OK)
+                return TskModule::FAIL;
+            if (runRegRipper(SOFTWARE) != TskModule::OK)
+                return TskModule::FAIL;
+        }
+        catch (TskException& tskEx)
+        {
+            std::stringstream msg;
+            msg << funcName << " - Caught framework exception: " << tskEx.what();
+            LOGERROR(msg.str());
+            return TskModule::FAIL;
+        }
+        catch (std::exception& ex)
+        {
+            std::stringstream msg;
+            msg << funcName << " - Caught exception: " << ex.what();
+            LOGERROR(msg.str());
+            return TskModule::FAIL;
+        }
+
+        return TskModule::OK;
+    }
+
+    /**
+     * Module cleanup function. Deletes output directory if it is empty.
+     *
+     * @returns TskModule::OK on success and TskModule::FAIL on error.
+     */
+    TskModule::Status TSK_MODULE_EXPORT finalize()
+    {
+        // Delete output directory if it contains no files.
+        std::vector<std::string> fileList;
+        Poco::File outDir(outPath);
+        outDir.list(fileList);
+
+        if (fileList.empty())
+		{
+			Poco::File(outPath.parent()).remove(true);
+        }
+
+        return TskModule::OK;
+    }
+}